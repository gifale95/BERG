--- conflicted
+++ resolved
@@ -13,11 +13,7 @@
 
 setup(
     name='NEST',
-<<<<<<< HEAD
-    version='0.3.7',
-=======
     version=__version__,
->>>>>>> 12e78275
     description='Neural Encoding Simulation Toolkit',
     url='https://github.com/gifale95/NEST',
     long_description=long_description,
